--- conflicted
+++ resolved
@@ -1,20 +1,5 @@
 # lang-exec-multitask
 
-<<<<<<< HEAD
-Next steps
-
-1. Finding best setup for training only the language model
-* Parameters to vary: dimensionality (600/1000) > higher because you need to encode temporal dynamics, not just a word!
-* Train maybe even only Adam (or AdamW)
-* lr is probably not that important, use 1e-3, 1e-4
-* 0.1 weight decay is high! try 0.005, 0.001, 0.0001
-* train for 10 epochs
-* validate more at the beginning of training (like every 1000 steps)
-
-2. Using the best parameter setting to train the multitask model
-* Use dimensionality 256 * best_lang_dimensionality (but also vary here)
-* Performance on Yang task set is the success criterion (should be almost as good as the Yang model)
-=======
 Openmind project folder: `/nese/mit/group/evlab/u/ckauf/lang-exec-multitask/`
 
 Supported environment: `/om2/user/ckauf/anaconda39/envs/multitask_rnn310`
@@ -45,4 +30,17 @@
                 --eval_batch_size 128 \
                 --cuda
 ```
->>>>>>> 8ca2f418
+
+## Carina's next steps
+
+1. Finding best setup for training only the language model
+* Parameters to vary: dimensionality (600/1000) > higher because you need to encode temporal dynamics, not just a word!
+* Train maybe even only Adam (or AdamW)
+* lr is probably not that important, use 1e-3, 1e-4
+* 0.1 weight decay is high! try 0.005, 0.001, 0.0001
+* train for 10 epochs
+* validate more at the beginning of training (like every 1000 steps)
+
+2. Using the best parameter setting to train the multitask model
+* Use dimensionality 256 * best_lang_dimensionality (but also vary here)
+* Performance on Yang task set is the success criterion (should be almost as good as the Yang model)